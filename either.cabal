name:          either
category:      Control, Monads
<<<<<<< HEAD
version:       4.3.1
=======
version:       4.3.1.0
>>>>>>> b3094d39
license:       BSD3
cabal-version: >= 1.6
license-file:  LICENSE
author:        Edward A. Kmett
maintainer:    Edward A. Kmett <ekmett@gmail.com>
stability:     provisional
homepage:      http://github.com/ekmett/either/
bug-reports:   http://github.com/ekmett/either/issues
copyright:     Copyright (C) 2008-2014 Edward A. Kmett
synopsis:      An either monad transformer
description:   An either monad transformer
build-type:    Simple
extra-source-files:
  .gitignore
  .ghci
  .vim.custom
  .travis.yml
  CHANGELOG.markdown
  README.markdown

source-repository head
  type: git
  location: git://github.com/ekmett/either.git

library
  build-depends:
    base              >= 4       && < 5,
    bifunctors        >= 4       && < 5,
    exceptions        >= 0.5     && < 0.7,
    free              >= 4.9     && < 5,
    monad-control     >= 0.3.2   && < 0.4,
    MonadRandom       >= 0.1     && < 0.4,
    mtl               >= 2.0     && < 2.3,
    semigroups        >= 0.8.3.1 && < 1,
    semigroupoids     >= 4       && < 5,
    transformers      >= 0.2     && < 0.5,
    transformers-base >= 0.4     && < 0.5

  extensions: CPP
  exposed-modules: Control.Monad.Trans.Either
                   Data.Either.Combinators
                   Data.Either.Validation
  ghc-options: -Wall
  hs-source-dirs: src<|MERGE_RESOLUTION|>--- conflicted
+++ resolved
@@ -1,10 +1,6 @@
 name:          either
 category:      Control, Monads
-<<<<<<< HEAD
 version:       4.3.1
-=======
-version:       4.3.1.0
->>>>>>> b3094d39
 license:       BSD3
 cabal-version: >= 1.6
 license-file:  LICENSE
