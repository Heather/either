--- conflicted
+++ resolved
@@ -28,23 +28,13 @@
 library
   build-depends:
     base          >= 4       && < 5,
-<<<<<<< HEAD
+    MonadRandom   == 0.1.*,
     mtl           >= 2.0     && < 2.2,
     semigroups    >= 0.8.3.1 && < 1,
     semigroupoids >= 3       && < 4,
     transformers  >= 0.2     && < 0.4
-=======
-    semigroups    >= 0.8.3.1 && < 0.9,
-    semigroupoids >= 3.0     && < 3.1,
-    transformers  >= 0.2     && < 0.4,
-    mtl           == 2.1.*,
-    MonadRandom   == 0.1.*
->>>>>>> 4c26cc3b
 
   extensions: CPP
-
-  exposed-modules:
-    Control.Monad.Trans.Either
-
-  ghc-options:    -Wall
+  exposed-modules: Control.Monad.Trans.Either
+  ghc-options: -Wall
   hs-source-dirs: src