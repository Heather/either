--- conflicted
+++ resolved
@@ -34,12 +34,8 @@
     semigroups        >= 0.8.3.1 && < 1,
     semigroupoids     >= 4       && < 5,
     transformers      >= 0.2     && < 0.5,
-<<<<<<< HEAD
-    transformers-base >= 0.4     && < 0.5
-=======
-    transformers-base >= 0.4,
+    transformers-base >= 0.4     && < 0.5,
     exceptions        >= 0.5     && < 0.7
->>>>>>> a435af88
 
   extensions: CPP
   exposed-modules: Control.Monad.Trans.Either
