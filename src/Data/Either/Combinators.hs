-----------------------------------------------------------------------------
-- |
-- Module      :  Data.Either.Combinators
-- Copyright   :  (c) 2010-2014 Gregory Crosswhite, Chris Done, Edward Kmett
-- License     :  BSD-style
--
-- Maintainer  :  ekmett@gmail.com
-- Stability   :  provisional
-- Portability :  portable
--
-- Functions for probing and unwrapping values inside of 'Either'.
--
-- Most of these combinators are provided for pedagogical purposes and exist
-- in more general forms in other libraries. To that end alternative definitions
-- are supplied below.
--
-----------------------------------------------------------------------------

module Data.Either.Combinators
  ( isLeft
  , isRight
  , fromLeft
  , fromRight
  , fromLeft'
  , fromRight'
  , mapBoth
  , mapLeft
  , mapRight
  , whenLeft
  , whenRight
  , unlessLeft
  , unlessRight
  , leftToMaybe
  , rightToMaybe
<<<<<<< HEAD
  , flipEither
=======
  , eitherToError
>>>>>>> b9425862
  ) where

import Control.Applicative
import Control.Monad.Error.Class ( MonadError(throwError) )

-- ---------------------------------------------------------------------------
-- Functions over Either

-- |The 'isLeft' function returns 'True' iff its argument is of the form @'Left' _@.
--
-- Using @Control.Lens@:
--
-- @
-- 'isLeft' ≡ has _Left
-- @
--
-- >>> isLeft (Left 12)
-- True
--
-- >>> isLeft (Right 12)
-- False
isLeft :: Either a b -> Bool
isLeft (Left _) = True
isLeft _        = False

-- |The 'isRight' function returns 'True' iff its argument is of the form @'Right' _@.
--
-- Using @Control.Lens@:
--
-- @
-- 'isRight' ≡ has _Right
-- @
--
-- >>> isRight (Left 12)
-- False
--
-- >>> isRight (Right 12)
-- True
isRight :: Either a b -> Bool
isRight (Right _) = True
isRight _         = False

-- | Extracts the element out of a 'Left' and
-- throws an error if its argument take the form  @'Right' _@.
--
-- Using @Control.Lens@:
--
-- @
-- 'fromLeft'' x ≡ x^?!_Left
-- @
--
-- >>> fromLeft' (Left 12)
-- 12
fromLeft' :: Either a b -> a
fromLeft' (Right _) = error "Data.Either.Combinators.fromLeft: Argument takes form 'Right _'" -- yuck
fromLeft' (Left x)  = x

-- | Extracts the element out of a 'Right' and
-- throws an error if its argument take the form @'Left' _@.
--
-- Using @Control.Lens@:
--
-- @
-- 'fromRight'' x ≡ x^?!_Right
-- @
--
-- >>> fromRight' (Right 12)
-- 12
fromRight' :: Either a b -> b
fromRight' (Left _)  = error "Data.Either.Combinators.fromRight: Argument takes form 'Left _'" -- yuck
fromRight' (Right x) = x

-- | The 'mapBoth' function takes two functions and applies the first if iff the value
-- takes the form @'Left' _@ and the second if the value takes the form @'Right' _@.
--
-- Using @Data.Bifunctor@:
--
-- @
-- 'mapBoth' = bimap
-- @
--
-- Using @Control.Arrow@:
--
-- @
-- 'mapBoth' = ('Control.Arrow.+++')
-- @
--
-- >>> mapBoth (*2) (*3) (Left 4)
-- Left 8
--
-- >>> mapBoth (*2) (*3) (Right 4)
-- Right 12
mapBoth :: (a -> c) -> (b -> d) -> Either a b -> Either c d
mapBoth f _ (Left x)  = Left (f x)
mapBoth _ f (Right x) = Right (f x)

-- | The 'mapLeft' function takes a function and applies it to an Either value
-- iff the value takes the form @'Left' _@.
--
-- Using @Data.Bifunctor@:
--
-- @
-- 'mapLeft' = first
-- @
--
-- Using @Control.Arrow@:
--
-- @
-- 'mapLeft' = ('Control.Arrow.left')
-- @
--
-- Using @Control.Lens@:
--
-- @
-- 'mapLeft' = over _Left
-- @
--
-- >>> mapLeft (*2) (Left 4)
-- Left 8
--
-- >>> mapLeft (*2) (Right "hello")
-- Right "hello"
mapLeft :: (a -> c) -> Either a b -> Either c b
mapLeft f = mapBoth f id

-- | The 'mapRight' function takes a function and applies it to an Either value
-- iff the value takes the form @'Right' _@.
--
-- Using @Data.Bifunctor@:
--
-- @
-- 'mapRight' = second
-- @
--
-- Using @Control.Arrow@:
--
-- @
-- 'mapRight' = ('Control.Arrow.right')
-- @
--
-- Using @Control.Lens@:
--
-- @
-- 'mapRight' = over _Right
-- @
--
-- >>> mapRight (*2) (Left "hello")
-- Left "hello"
--
-- >>> mapRight (*2) (Right 4)
-- Right 8
mapRight :: (b -> c) -> Either a b -> Either a c
mapRight = mapBoth id

-- | The 'whenLeft' function takes an 'Either' value and a function which returns a monad.
-- The monad is only executed when the given argument takes the form @'Left' _@, otherwise
-- it does nothing.
--
-- Using @Control.Lens@:
--
-- @
-- 'whenLeft' ≡ forOf_ _Left
-- @
--
-- >>> whenLeft (Left 12) print
-- 12
whenLeft :: Applicative m => Either a b -> (a -> m ()) -> m ()
whenLeft (Left x) f = f x
whenLeft _        _ = pure ()

-- | The 'whenRight' function takes an 'Either' value and a function which returns a monad.
-- The monad is only executed when the given argument takes the form @'Right' _@, otherwise
-- it does nothing.
--
-- Using @Data.Foldable@:
--
-- @
-- 'whenRight' ≡ 'forM_'
-- @
--
-- Using @Control.Lens@:
--
-- @
-- 'whenRight' ≡ forOf_ _Right
-- @
--
-- >>> whenRight (Right 12) print
-- 12
whenRight :: Applicative m => Either a b -> (b -> m ()) -> m ()
whenRight (Right x) f = f x
whenRight _         _ = pure ()

-- | A synonym of 'whenRight'.
unlessLeft :: Applicative m => Either a b -> (b -> m ()) -> m ()
unlessLeft = whenRight

-- | A synonym of 'whenLeft'.
unlessRight :: Applicative m => Either a b -> (a -> m ()) -> m ()
unlessRight = whenLeft

-- | Extract the left value or a default.
--
-- @
-- 'fromLeft' ≡ 'either' 'id'
-- @
--
-- >>> fromLeft "hello" (Right 42)
-- "hello"
--
-- >>> fromLeft "hello" (Left "world")
-- "world"
fromLeft :: a -> Either a b -> a
fromLeft _ (Left x) = x
fromLeft x _ = x

-- | Extract the right value or a default.
--
-- @
-- 'fromRight' b ≡ 'either' b 'id'
-- @
--
-- >>> fromRight "hello" (Right "world")
-- "world"
--
-- >>> fromRight "hello" (Left 42)
-- "hello"
fromRight :: b -> Either a b -> b
fromRight _ (Right x) = x
fromRight x _ = x

-- | Maybe get the 'Left' side of an 'Either'.
--
-- @
-- 'leftToMaybe' ≡ 'either' 'Just' ('const' 'Nothing')
-- @
--
-- Using @Control.Lens@:
--
-- @
-- 'leftToMaybe' ≡ preview _Left
-- 'leftToMaybe' x ≡ x^?_Left
-- @
--
-- >>> leftToMaybe (Left 12)
-- Just 12
--
-- >>> leftToMaybe (Right 12)
-- Nothing
leftToMaybe :: Either a b -> Maybe a
leftToMaybe = either Just (const Nothing)

-- | Maybe get the 'Right' side of an 'Either'.
--
-- @
-- 'rightToMaybe' ≡ 'either' ('const' 'Nothing') 'Just'
-- @
--
-- Using @Control.Lens@:
--
-- @
-- 'rightToMaybe' ≡ preview _Right
-- 'rightToMaybe' x ≡ x^?_Right
-- @
--
-- >>> rightToMaybe (Left 12)
-- Nothing
--
-- >>> rightToMaybe (Right 12)
-- Just 12
rightToMaybe :: Either a b -> Maybe b
rightToMaybe = either (const Nothing) Just

<<<<<<< HEAD
-- | Flip the 'Left' and 'Right' sides of an 'Either'.
--
-- @
-- >>> flipEither (Right 3)
-- Left 3
--
-- >>> flipEither (Left "error")
-- Right "error"
-- @
flipEither :: Either e a -> Either e a
flipEither = either Right Left
{-# INLINE flipEither #-}
=======
-- | Generalize @Either e@ as @MonadError e m@.
--
-- If the argument has form @Left e@, an error is produced in the monad via
-- 'throwError'. Otherwise, the @Right a@ part is forwarded.
eitherToError :: (MonadError e m) => Either e a -> m a
eitherToError = either throwError return
>>>>>>> b9425862
<|MERGE_RESOLUTION|>--- conflicted
+++ resolved
@@ -32,11 +32,8 @@
   , unlessRight
   , leftToMaybe
   , rightToMaybe
-<<<<<<< HEAD
-  , flipEither
-=======
   , eitherToError
->>>>>>> b9425862
+  , swapEither
   ) where
 
 import Control.Applicative
@@ -309,24 +306,23 @@
 rightToMaybe :: Either a b -> Maybe b
 rightToMaybe = either (const Nothing) Just
 
-<<<<<<< HEAD
--- | Flip the 'Left' and 'Right' sides of an 'Either'.
---
--- @
--- >>> flipEither (Right 3)
--- Left 3
---
--- >>> flipEither (Left "error")
--- Right "error"
--- @
-flipEither :: Either e a -> Either e a
-flipEither = either Right Left
-{-# INLINE flipEither #-}
-=======
+
 -- | Generalize @Either e@ as @MonadError e m@.
 --
 -- If the argument has form @Left e@, an error is produced in the monad via
 -- 'throwError'. Otherwise, the @Right a@ part is forwarded.
 eitherToError :: (MonadError e m) => Either e a -> m a
 eitherToError = either throwError return
->>>>>>> b9425862
+
+-- | Swap the 'Left' and 'Right' sides of an 'Either'.
+--
+-- @
+-- >>> swapEither (Right 3)
+-- Left 3
+--
+-- >>> swapEither (Left "error")
+-- Right "error"
+-- @
+swapEither :: Either e a -> Either a e
+swapEither = either Right Left
+{-# INLINE swapEither #-}